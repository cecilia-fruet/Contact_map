--- conflicted
+++ resolved
@@ -11,11 +11,7 @@
         self.allow_mismatched_atoms = allow_mismatched_atoms
         self.allow_mismatched_residues = allow_mismatched_residues
         self.override_topology = override_topology
-<<<<<<< HEAD
-        self.set_mixing = set_mixing
-=======
         self._set_mixing = set_mixing
->>>>>>> 15f06380
 
     def get_parameters(self, map0, map1):
         """Get the required parameters to initialise ContactDifference"""
@@ -34,11 +30,7 @@
             if fail in {'query', 'haystack'}:
                 map0_set = set(getattr(map0, fail))
                 map1_set = set(getattr(map1, fail))
-<<<<<<< HEAD
-                fixed = getattr(map0_set, self.set_mixing)(map1_set)
-=======
                 fixed = getattr(map0_set, self._set_mixing)(map1_set)
->>>>>>> 15f06380
             elif fail in {'cutoff', 'n_neighbors_ignored'}:
                 # We just set them to None
                 fixed = None
