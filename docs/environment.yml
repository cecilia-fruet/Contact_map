--- conflicted
+++ resolved
@@ -9,10 +9,7 @@
     - numpy
     - scipy
     - pandas
-<<<<<<< HEAD
     - packaging
-=======
     - nbsphinx
     - pandoc
-    - jupyter
->>>>>>> b735b9b4
+    - jupyter